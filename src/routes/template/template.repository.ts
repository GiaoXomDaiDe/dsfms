--- conflicted
+++ resolved
@@ -11,7 +11,6 @@
    * @throws Error if validation fails
    */
   private validateFieldHierarchy(fields: any[]): void {
-<<<<<<< HEAD
     const fieldsByTempId = new Map<string, any>();
     fields.forEach(f => {
       if (f.tempId) {
@@ -26,35 +25,16 @@
           throw new Error(
             `Field '${field.fieldName}' references parent '${field.parentTempId}' which does not exist in the same section`
           );
-=======
-    const fieldNames = new Set(fields.map((f) => f.fieldName))
-
-    for (const field of fields) {
-      if (field.parentTempId) {
-        // Extract parent field name from parentTempId (format: "field_{fieldName}")
-        const parentFieldName = field.parentTempId.replace(/^field_/, '')
-
-        // Check if parent exists in the same section
-        if (!fieldNames.has(parentFieldName)) {
-          throw new Error(
-            `Field '${field.fieldName}' references parent '${parentFieldName}' which does not exist in the same section`
-          )
->>>>>>> 13872ef4
         }
       }
     }
 
     // Check for self-reference
     for (const field of fields) {
-<<<<<<< HEAD
       if (field.parentTempId === field.tempId) {
         throw new Error(
           `Field '${field.fieldName}' cannot be its own parent`
         );
-=======
-      if (field.parentTempId === `field_${field.fieldName}`) {
-        throw new Error(`Field '${field.fieldName}' cannot be its own parent`)
->>>>>>> 13872ef4
       }
     }
 
@@ -66,7 +46,6 @@
           adjList.set(field.fieldName, [])
         }
         if (field.parentTempId) {
-<<<<<<< HEAD
           const parentField = fieldsByTempId.get(field.parentTempId);
           if (parentField) {
             if (!adjList.has(parentField.fieldName)) {
@@ -74,13 +53,6 @@
             }
             adjList.get(parentField.fieldName)!.push(field.fieldName);
           }
-=======
-          const parentName = field.parentTempId.replace(/^field_/, '')
-          if (!adjList.has(parentName)) {
-            adjList.set(parentName, [])
-          }
-          adjList.get(parentName)!.push(field.fieldName)
->>>>>>> 13872ef4
         }
       }
       return adjList
@@ -139,7 +111,6 @@
           departmentId: templateData.departmentId,
           createdByUserId,
           isActive: true,
-<<<<<<< HEAD
           templateContent: templateData.templateContent,
           templateSchema: templateSchema || null,
         },
@@ -174,19 +145,8 @@
         const sectionData = templateData.sections[sectionIndex];
         const section = createdSections[sectionIndex];
         
-=======
-          templateContent: 'test later', // As requested
-          templateSchema: templateSchema || null
-        }
-      })
-
-      // 2. Create Template Sections with Fields
-      const createdSections = []
-
-      for (const sectionData of templateData.sections) {
->>>>>>> 13872ef4
         // Validate field hierarchy before processing
-        this.validateFieldHierarchy(sectionData.fields)
+        this.validateFieldHierarchy(sectionData.fields);
 
         // Since your current data doesn't use parentTempId, we can create all fields directly
         const fieldsForSection = sectionData.fields.map(fieldData => ({
@@ -286,7 +246,6 @@
           }
         })
 
-<<<<<<< HEAD
         // Create fields for this section
         const createdFields = [];
         for (const fieldData of sectionData.fields) {
@@ -304,68 +263,6 @@
             },
           });
           createdFields.push(field);
-=======
-        // Track field temp IDs to real IDs mapping for hierarchy
-        const fieldIdMapping = new Map<string, string>()
-        const fieldsToCreate = [...sectionData.fields]
-        const createdFields = []
-
-        // Process fields in order, handling hierarchy
-        const maxIterations = fieldsToCreate.length + 1 // Prevent infinite loops
-        let iterations = 0
-
-        while (fieldsToCreate.length > 0) {
-          iterations++
-
-          // Safety check to prevent infinite loops
-          if (iterations > maxIterations) {
-            throw new Error(
-              `Failed to create fields after ${maxIterations} iterations. ` +
-                `Remaining fields: ${fieldsToCreate.map((f) => f.fieldName).join(', ')}`
-            )
-          }
-
-          const fieldsToProcess = fieldsToCreate.filter((field) => {
-            // If field has no parent OR parent already created
-            return !field.parentTempId || fieldIdMapping.has(field.parentTempId)
-          })
-
-          if (fieldsToProcess.length === 0) {
-            // Provide detailed error message
-            const orphanFields = fieldsToCreate.map((f) => ({
-              fieldName: f.fieldName,
-              parentTempId: f.parentTempId
-            }))
-            throw new Error(
-              `Circular reference or missing parent detected in field hierarchy. ` +
-                `Cannot resolve: ${JSON.stringify(orphanFields)}`
-            )
-          }
-
-          for (const fieldData of fieldsToProcess) {
-            const field = await tx.templateField.create({
-              data: {
-                sectionId: section.id,
-                label: fieldData.label,
-                fieldName: fieldData.fieldName,
-                fieldType: fieldData.fieldType,
-                roleRequired: fieldData.roleRequired,
-                options: fieldData.options,
-                displayOrder: fieldData.displayOrder,
-                parentId: fieldData.parentTempId ? fieldIdMapping.get(fieldData.parentTempId) : null,
-                createdById: createdByUserId
-              }
-            })
-
-            // Map temp ID to real ID for future references
-            fieldIdMapping.set(`field_${fieldData.fieldName}`, field.id)
-            createdFields.push(field)
-
-            // Remove processed field
-            const index = fieldsToCreate.indexOf(fieldData)
-            fieldsToCreate.splice(index, 1)
-          }
->>>>>>> 13872ef4
         }
 
         createdSections.push({
@@ -376,7 +273,6 @@
 
       return {
         templateForm,
-<<<<<<< HEAD
         sections: createdSections,
       };
     } catch (error) {
@@ -392,11 +288,6 @@
       }
       throw error;
     }
-=======
-        sections: createdSections
-      }
-    })
->>>>>>> 13872ef4
   }
 
   async findTemplateById(id: string) {
@@ -522,13 +413,8 @@
   }
 
   async validateDepartmentExists(departmentId: string): Promise<boolean> {
-<<<<<<< HEAD
     const department = await this.prismaService.department.findFirst({
       where: { 
-=======
-    const department = await this.prismaService.department.findUnique({
-      where: {
->>>>>>> 13872ef4
         id: departmentId,
         deletedAt: null,
         isActive: 'ACTIVE'
