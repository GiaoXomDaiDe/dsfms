import z from 'zod'
import { SubjectInstructorRole, SubjectMethod, SubjectStatus, SubjectType } from '~/shared/constants/subject.constant'
import { BASIC_TEXT_REGEX, CODE_TEXT_REGEX } from '~/shared/constants/validation.constant'
import {
  createEnumSchema,
  nullableNumberField,
  nullableStringField,
  requiredText
} from '~/shared/helpers/zod-validation.helper'

const SUBJECT_NAME_MESSAGE = 'Subject name invalid'
const SUBJECT_CODE_MESSAGE = 'Subject code invalid'
const SUBJECT_METHOD_ERROR_MESSAGE = `Subject method must be one of: ${[
  SubjectMethod.CLASSROOM,
  SubjectMethod.ERO,
  SubjectMethod.E_LEARNING
].join(', ')}`
const SUBJECT_TYPE_ERROR_MESSAGE = `Subject type must be one of: ${[SubjectType.RECURRENT, SubjectType.UNLIMIT].join(
  ', '
)}`
const SUBJECT_STATUS_ERROR_MESSAGE = `Subject status must be one of: ${[
  SubjectStatus.PLANNED,
  SubjectStatus.ON_GOING,
  SubjectStatus.COMPLETED,
  SubjectStatus.ARCHIVED
].join(', ')}`
const SUBJECT_INSTRUCTOR_ROLE_ERROR_MESSAGE = `Subject instructor role must be one of: ${[
  SubjectInstructorRole.ASSESSMENT_REVIEWER,
  SubjectInstructorRole.EXAMINER
].join(', ')}`

export const subjectNameSchema = requiredText({
  field: 'Subject name',
  max: 255,
  options: {
    pattern: BASIC_TEXT_REGEX,
    message: SUBJECT_NAME_MESSAGE
  }
})

export const subjectCodeSchema = requiredText({
  field: 'Subject code',
  max: 50,
  options: {
    pattern: CODE_TEXT_REGEX,
    message: SUBJECT_CODE_MESSAGE
  }
})

export const subjectDescriptionSchema = nullableStringField(
  z.string().max(1000, 'Subject description must not exceed 1000 characters')
)

export const subjectRemarkSchema = nullableStringField(
  z.string().max(1000, 'Subject remark must not exceed 1000 characters')
)

export const subjectRoomNameSchema = nullableStringField(
  z.string().max(255, 'Room name must not exceed 255 characters')
)

export const subjectTimeSlotSchema = nullableStringField(
  z.string().max(255, 'Time slot must not exceed 255 characters')
)

export const subjectDurationSchema = nullableNumberField(
<<<<<<< HEAD
  z.number().nonnegative('Subject duration must be greater than or equal to 0')
=======
  z.number().refine((val) => Number.isFinite(val) && /^\d+\.\d{2}$/.test(val.toFixed(2)), {
    message: 'Must have exactly 2 decimal places'
  })
  // .nonnegative('Subject duration must be greater than or equal to 0')
>>>>>>> 082e4808
)

export const subjectPassScoreSchema = nullableNumberField(
  z
    .number()
    .min(0, 'Subject pass score must be greater than or equal to 0')
    .max(100, 'Subject pass score must not exceed 100')
)

export const subjectMethodSchema = createEnumSchema(
  [SubjectMethod.CLASSROOM, SubjectMethod.ERO, SubjectMethod.E_LEARNING],
  SUBJECT_METHOD_ERROR_MESSAGE
)

export const subjectTypeSchema = createEnumSchema(
  [SubjectType.RECURRENT, SubjectType.UNLIMIT],
  SUBJECT_TYPE_ERROR_MESSAGE
)

export const subjectStatusSchema = createEnumSchema(
  [SubjectStatus.PLANNED, SubjectStatus.ON_GOING, SubjectStatus.COMPLETED, SubjectStatus.ARCHIVED],
  SUBJECT_STATUS_ERROR_MESSAGE
)

export const subjectInstructorRoleSchema = createEnumSchema(
  [SubjectInstructorRole.ASSESSMENT_REVIEWER, SubjectInstructorRole.EXAMINER],
  SUBJECT_INSTRUCTOR_ROLE_ERROR_MESSAGE
)<|MERGE_RESOLUTION|>--- conflicted
+++ resolved
@@ -64,14 +64,10 @@
 )
 
 export const subjectDurationSchema = nullableNumberField(
-<<<<<<< HEAD
-  z.number().nonnegative('Subject duration must be greater than or equal to 0')
-=======
   z.number().refine((val) => Number.isFinite(val) && /^\d+\.\d{2}$/.test(val.toFixed(2)), {
     message: 'Must have exactly 2 decimal places'
   })
   // .nonnegative('Subject duration must be greater than or equal to 0')
->>>>>>> 082e4808
 )
 
 export const subjectPassScoreSchema = nullableNumberField(
